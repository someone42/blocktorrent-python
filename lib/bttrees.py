--- conflicted
+++ resolved
@@ -732,22 +732,13 @@
                             #print "found edge at ", keys[i]
                             hashes[i] = hashes[1] # this can be overwritten later
                             break
-<<<<<<< HEAD
         if not hashes[1] or not hashes[2]:
             # One of the child keys is not available; abort validation.
             # This can occur if intermediate hashes have been added
             # via. addhash(), and not all descendants of that
             # intermediate hash have been added.
+            if not locked: self.rwlock.release_write()
             return
-=======
-                if not hashes[i]:
-                    # One of the child keys is not available; abort validation.
-                    # This can occur if intermediate hashes have been added
-                    # via. addhash(), and not all descendants of that
-                    # intermediate hash have been added.
-                    if not locked: self.rwlock.release_write()
-                    return
->>>>>>> 83ad840f
 
         if self.calcparent(hashes[1], hashes[2]) == hashes[0]:
             if hashes[1] == hashes[2] and level == self.levels: # right edge, bottom row
