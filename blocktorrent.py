#!/usr/bin/python
# Public Domain

import config
import lib.logs as logs
from lib.logs import debuglog, log
import socket, select, threading, urllib2, sys, binascii, StringIO, traceback
from lib import authproxy, mininode, util, bttrees
import traceback
import btnet
from btnet import BTMessage

logs.debuglevels.extend(['btnet', 'bttree'])

rpchost = config.RPCHOST
rpcusername = config.RPCUSERNAME
rpcpassword = config.RPCPASSWORD
for arg in sys.argv:
    if arg.startswith('--host='): rpchost = arg.split('--host=')[1].strip()
    if arg.startswith('--username='): rpcusername = arg.split('--username=')[1].strip()
    if arg.startswith('--password='): rpcpassword = arg.split('--password=')[1].strip()

def gbt():
    auth_handler = urllib2.HTTPBasicAuthHandler()
    proxy = authproxy.AuthServiceProxy('http://%s:%s@%s:8332' % (rpcusername, rpcpassword, rpchost))
    return proxy.getblocktemplate()

def blockfromtemplate(template):
    block = mininode.CBlock()
    block.nVersion = template['version']
    block.hashPrevBlock = int(template['previousblockhash'], 16)
    block.nTime = template['curtime']
    block.nBits = int(template['bits'], 16)
    block.nNonce = int(template['noncerange'], 16)
    vtx = []
    btx = []
    for tx in template['transactions']:
        btx.append(binascii.unhexlify(tx['data']))
        ctx = mininode.CTransaction()
        ctx.deserialize(StringIO.StringIO(btx[-1]))
        ctx.calc_sha256()
        vtx.append(ctx)
        assert ctx.sha256 == int(tx['hash'], 16)
    block.vtx = vtx
    
    block.hashMerkleRoot = block.calc_merkle_root()
    block.calc_sha256()
    return block


class BTPeer:
    def __init__(self, low_level_peer, incoming_magic):
        self.low_level_peer = low_level_peer
        self.incoming_magic = incoming_magic
        self.inflight = {}
        self.blocks = set()
        self.MTU = 1472 # fixme: do MTU path discovery for this
        #self.txinv = set() # we'll probably want to do this in a more efficient fashion than a set
    def __str__(self):
        return self.low_level_peer.__str__()
    def close(self):
        self.unacknowledged = {}
    def has_header(self, sha256):
        assert type(sha256) == long
        if sha256 in self.inflight:
            return 'header'
        elif sha256 in self.blocks:
            return 'block'
    def log_header(self, sha256):
        if not self.has_header(sha256):
            self.inflight[sha256] = bttrees.BTMerkleTree(sha256)
    def send_message(self, t):
        self.low_level_peer.send_message(t)
    def send_message_acknowledged(self, t, error_callback=None, *args, **kwargs):
        self.low_level_peer.send_message_acknowledged(t, error_callback, args, kwargs)
    

class BTUDPClient(threading.Thread):
    def __init__(self, udp_listen=config.BT_PORT_UDP):
        threading.Thread.__init__(self)
        self.udp_listen = udp_listen
        self.blocks = {}
        self.merkles = {}
        self.event_loop = btnet.BTEventLoop(self.handle_read, self.handle_close)
        self.peer_manager = btnet.BTPeerManager(self.event_loop, self)
        self.peers = {} # currently connected peers, key = (IP, port)
        self.magic_map = {} # currently connected peers, key = (magic, (IP, port))
        self.mempool = {} # store txs

    def run(self):
        if not logs.logfile:
            logs.logfile = open('debug.log', 'a', 1) # line buffered
        self.event_loop.run(self.udp_listen)
        if logs.logfile:
            logs.logusers -= 1
            if logs.logusers == 0:
                try:
                    logs.logfile.close()
                    logs.logfile = None
                except:
                    traceback.print_exc()
    
    def stop(self):
        self.event_loop.stop()

    def handle_close(self):
        for peer in self.peers.values():
            self.remnode(peer)
        if self.event_loop.state != "closed":
            debuglog('btnet', "close")
            self.event_loop.state = "closed"
            try:
                time.sleep(1) # wait for MSG_DISCONNECT to be sent
                self.event_loop.socket.close()
            except:
                pass

    def handle_read(self):
        packet, addr = self.event_loop.socket.recvfrom(65535)
        self.process_message(packet, addr)
    
    def addnode(self, low_level_peer, magic):
        if not low_level_peer.addr in self.peers:
            peer = BTPeer(low_level_peer, magic)
            self.peers[low_level_peer.addr] = peer
            self.magic_map[(magic, low_level_peer.addr)] = peer
            debuglog('btnet', "Adding peer %s" % str(peer))
        else:
            debuglog('btnet', "Peer %s:%i already exists" % low_level_peer.addr)
    
    def remnode(self, peer):
        if peer:
            addr = peer.low_level_peer.addr
            if addr in self.peers:
                debuglog('btnet', "Removing peer %s" % (str(peer)))
                del self.peers[addr]
                del self.magic_map[(peer.incoming_magic, addr)]
                peer.send_message(BTMessage.MSG_DISCONNECT)
                peer.close()
            else:
                debuglog('btnet', "Peer %s:%i doesn't exist" % addr)

    def process_message(self, packet, addr):
        m = btnet.BTMessage.deserialize(packet)
        peer = None
        if (m.magic, addr) in self.magic_map:
            peer = self.magic_map[(m.magic, addr)]

        debuglog('btnet', "Received from %s: %s" % (':'.join(map(str, addr)), str(m)))

        try:
            if not peer:
                # Not connected yet
                self.peer_manager.process_message(m, addr)
            else:
                # connected
                if m.payload.startswith(BTMessage.MSG_DISCONNECT):
                    self.remnode(peer)

                if m.payload.startswith(BTMessage.MSG_HEADER):
                    self.recv_header(m.payload, peer)

                if m.payload.startswith(BTMessage.MSG_MULTIPLE):
                    self.recv_multiple(m.payload, addr)
                
                if m.payload.startswith(BTMessage.MSG_BLOCKSTATE):
                    self.recv_blockstate(m.payload, peer)
                
                if m.payload.startswith(BTMessage.MSG_ACK):
                    self.recv_ack(m, peer)

<<<<<<< HEAD
                # need request_tx func. receive tx req and tx msg
                # asking for specific tx? by txhash, or by blockhash and tx index,
                    # or multiple tx by list of tx indices (offsets). 3 tx in row, 3tx [0,0,0]. would be bandwidth efficient
                # need mempool for txs. dict of tx hashes to tx obj? tx obj from mininode, or other class we write on top
                    # would want to add salted short hashes -- eventually
                # receive req: check mempool. 
                    # how would you check with req by offset or index? 
                    # go into your block db, find that block, find hash that goes at that index, use that to get tx out of mempool
                # Test: fill mempool with data from getblocktemplate, other nodes can req tx from it, they can fill their mempools, get complete blocks
                    # although don't have logic for which parts of merkle tree to req....
                    # write hardcoded thing that sends tx from one to another, check if its received at 2nd peer
=======
                if m.payload.startswith(BTMessage.MSG_REQUEST_NODES):
                    self.recv_node_request(m.payload, peer)

                if m.payload.startswith(BTMessage.MSG_RUN):
                    self.recv_nodes(m.payload, peer)

                if m.payload.startswith(BTMessage.MSG_MISSING_BLOCK):
                    debuglog('btnet', "MSG_MISSING_BLOCK received, but we can't parse it yet. Payload: %s" % m.payload)

                if m.payload.startswith(BTMessage.MSG_MISSING_NODES):
                    debuglog('btnet', "MSG_MISSING_NODES received, but we can't parse it yet. Payload: %s" % m.payload)
>>>>>>> 33a6cbd7

                if m.sequence:
                    if (m.magic, addr) in self.magic_map:
                        peer = self.magic_map[(m.magic, addr)]
                        self.peer_manager.send_ack(m, peer.low_level_peer)

        except:
            debuglog('btnet', 'Malformed UDP message or parsing error')
            debuglog('btnet', traceback.format_exc())
            traceback.print_exc()

    def recv_multiple(self, data, addr):
        s = StringIO.StringIO(data.split(BTMessage.MSG_MULTIPLE, 1)[1])
        count = util.deser_varint(s)
        for i in range(count):
            msg_length = util.deser_varint(s)
            self.process_message(s.read(msg_length), addr)

    def add_header(self, cblock):
        if not cblock.sha256 in self.blocks:
            self.blocks[cblock.sha256] = cblock
<<<<<<< HEAD
            self.blockstates[cblock.sha256] = bttrees.BTMerkleTree(cblock.hashMerkleRoot) #rename me, has actual merkle trees as value
            #self.merkles[cblock.sha256] = ...
=======
            self.merkles[cblock.sha256] = bttrees.BTMerkleTree(cblock.hashMerkleRoot)
>>>>>>> 33a6cbd7

    def send_header(self, cblock, peer):
        peer.log_header(cblock.sha256)
        self.add_header(cblock)
        header = mininode.CBlockHeader.serialize(cblock)
        msg = BTMessage.MSG_HEADER + header
        peer.send_message(msg)

    def recv_header(self, data, peer):
        blk = mininode.CBlock()
        f = StringIO.StringIO(data.split(BTMessage.MSG_HEADER, 1)[1])
        mininode.CBlockHeader.deserialize(blk, f)
        blk.calc_sha256()
        self.add_header(blk)
        if not peer.has_header(blk.sha256):
            debuglog('btnet', "Received header from %s: %s" % (peer, repr(blk)))
        else:
            debuglog('btnet', "Received duplicate header from %s: %s" % (peer, hex(blk.sha256)[2:]))
        peer.log_header(blk.sha256)
        self.broadcast_header(blk)
    
    def recv_ack(self, m, peer):
        self.peer_manager.recv_ack(m, peer.low_level_peer)

    def recv_blockstate(self, data, peer):
        s = StringIO.StringIO(data.split(BTMessage.MSG_BLOCKSTATE, 1)[1])
        hash = util.deser_uint256(s)
        if peer.has_header(hash) == 'header':
            peer.inflight[hash].state.deserialize(s)
            debuglog('btnet', "New block state for %i: \n" % hash, peer.inflight[hash])

    def send_blockstate(self, state, sha256, peer, level=0, index=0):
        assert peer in self.peers.values()
        msg = BTMessage.MSG_BLOCKSTATE + util.ser_uint256(sha256) + state.serialize(level, index)
        peer.send_message(msg)

    def broadcast_header(self, cblock):
        sha = cblock.sha256
        for peer in self.peers.values():
            if not peer.has_header(sha):
                self.send_header(cblock, peer)

    def send_node_request(self, peer, sha256, level, index, generations, complete=0):
        assert level < 253 and generations < 253 and index < 2**level and index < 2**30
        flags = 0
        if complete: flags |= 1
        msg = BTMessage.MSG_REQUEST_NODES + util.ser_uint256(sha256) + chr(level) + util.ser_varint(index) + chr(generations) + util.ser_varint(flags)
        print "sending message %s to peer %s" % (msg.encode('hex'), str(peer))
        peer.send_message(msg)

    def recv_node_request(self, data, peer):
        s = StringIO.StringIO(data.split(BTMessage.MSG_REQUEST_NODES)[1])
        sha256 = util.deser_uint256(s)
        level = ord(s.read(1))
        index = util.deser_varint(s)
        generations = ord(s.read(1))
        flags = util.deser_varint(s)
        debuglog('btnet', "peer %s wants h=%s l=%i i=%i g=%i f=%i" % (str(peer), util.ser_uint256(sha256)[::-1].encode('hex'), level, index, generations, flags))
        # fixme: maybe add choke/throttle checks here?
        self.send_nodes(peer, sha256, level, index, generations, flags)

    def send_nodes(self, peer, sha256, level, index, generations, flags):
        if not sha256 in self.merkles:
            debuglog('btnet', 'peer %s wants a block that we don\'t know about: %s' % (str(peer), util.ser_uint256(sha256)[::-1].encode('hex')))
            peer.send_message(BTMessage.MSG_MISSING_BLOCK + util.ser_uint256(sha256) + chr(level) + util.ser_varint(index) + chr(generations))
            return
        if not self.merkles[sha256].state.hasdescendants(level, index, generations):
            debuglog('btnet', 'peer %s wants nodes that we don\'t know about: l=%i i=%i g=%i h=%s' % (str(peer), leve, index, generations, util.ser_uint256(sha256)[::-1].encode('hex')))
            peer.send_message(BTMessage.MSG_MISSING_NODES + util.ser_uint256(sha256) + chr(level) + util.ser_varint(index) + chr(generations))
            return
        run = self.merkles[sha256].getrun(level, index, generations)
        assert type(run[0]) == str and len(run[0]) == 32 # Just checking to make sure that merkles stores the serialized str version of the hash, since I forgot

        flags = 0
        if flags: raise NotImplementedError
        msg = BTMessage.MSG_RUN + util.ser_uint256(sha256) + chr(level) + util.ser_varint(index) + chr(generations) + util.ser_varint(len(run)) + util.ser_varint(flags) + ''.join(run)
        if len(msg) > peer.MTU:
            debuglog('btnet', 'MSG_RUN has length %i which exceeds peer %s\'s max MTU of %i' % (len(msg), str(peer), self.peers[peer].MTU))
        peer.send_message(msg)

    def recv_nodes(self, data, peer):
        s = StringIO.StringIO(data.split(BTMessage.MSG_RUN)[1])
        sha256 = util.deser_uint256(s)
        level = ord(s.read(1))
        index = util.deser_varint(s)
        generations = ord(s.read(1))
        length = util.deser_varint(s)
        flags = util.deser_varint(s)
        if flags: raise NotImplementedError
        #fixme: the next line will fail on the right edge of the merkle tree
        run = [s.read(32) for i in range(length)]
        for i in range(length):
            # fixme: BTMerkleTree should have a method for batched
            self.merkles[sha256].addhash(level+generations, index+i, run[i])
        #fixme: right edge isn't handled here properly
        if self.merkles[sha256].getnode(level, index):
            print "Successfully added from peer=%s: l=%i i=%i g=%i L=%i h=%s" % (str(peer), level, index, generations, length, util.ser_uint256(sha256)[::-1].encode('hex'))
            debuglog('btnet', "Successfully added from peer=%s: l=%i i=%i g=%i L=%i h=%s" % (str(peer), level, index, generations, length, util.ser_uint256(sha256)[::-1].encode('hex')))
        else:
            print "Failed to add from peer=%s: l=%i i=%i g=%i h=%s" % (str(peer), level, index, generations, util.ser_uint256(sha256)[::-1].encode('hex'))
            debuglog('btnet', "Failed to add from peer=%s: l=%i i=%i g=%i h=%s" % (str(peer), level, index, generations, util.ser_uint256(sha256)[::-1].encode('hex')))
<|MERGE_RESOLUTION|>--- conflicted
+++ resolved
@@ -85,7 +85,7 @@
         self.peer_manager = btnet.BTPeerManager(self.event_loop, self)
         self.peers = {} # currently connected peers, key = (IP, port)
         self.magic_map = {} # currently connected peers, key = (magic, (IP, port))
-        self.mempool = {} # store txs
+        self.txmempool = {} # store txs
 
     def run(self):
         if not logs.logfile:
@@ -169,7 +169,12 @@
                 if m.payload.startswith(BTMessage.MSG_ACK):
                     self.recv_ack(m, peer)
 
-<<<<<<< HEAD
+                if m.payload.startswith(BTMessage.MSG_RECEIVE_TX):
+                    self.recv_tx(m.payload, peer) # args?
+                
+                if m.payload.startswith(BTMessage.MSG_REQUEST_TX):
+                    self.req_tx(m.payload, peer) # args?
+
                 # need request_tx func. receive tx req and tx msg
                 # asking for specific tx? by txhash, or by blockhash and tx index,
                     # or multiple tx by list of tx indices (offsets). 3 tx in row, 3tx [0,0,0]. would be bandwidth efficient
@@ -181,7 +186,7 @@
                 # Test: fill mempool with data from getblocktemplate, other nodes can req tx from it, they can fill their mempools, get complete blocks
                     # although don't have logic for which parts of merkle tree to req....
                     # write hardcoded thing that sends tx from one to another, check if its received at 2nd peer
-=======
+
                 if m.payload.startswith(BTMessage.MSG_REQUEST_NODES):
                     self.recv_node_request(m.payload, peer)
 
@@ -193,7 +198,6 @@
 
                 if m.payload.startswith(BTMessage.MSG_MISSING_NODES):
                     debuglog('btnet', "MSG_MISSING_NODES received, but we can't parse it yet. Payload: %s" % m.payload)
->>>>>>> 33a6cbd7
 
                 if m.sequence:
                     if (m.magic, addr) in self.magic_map:
@@ -215,12 +219,7 @@
     def add_header(self, cblock):
         if not cblock.sha256 in self.blocks:
             self.blocks[cblock.sha256] = cblock
-<<<<<<< HEAD
-            self.blockstates[cblock.sha256] = bttrees.BTMerkleTree(cblock.hashMerkleRoot) #rename me, has actual merkle trees as value
-            #self.merkles[cblock.sha256] = ...
-=======
             self.merkles[cblock.sha256] = bttrees.BTMerkleTree(cblock.hashMerkleRoot)
->>>>>>> 33a6cbd7
 
     def send_header(self, cblock, peer):
         peer.log_header(cblock.sha256)
@@ -246,11 +245,40 @@
         self.peer_manager.recv_ack(m, peer.low_level_peer)
 
     def recv_blockstate(self, data, peer):
+        print 'data in recv_blockstate', data
         s = StringIO.StringIO(data.split(BTMessage.MSG_BLOCKSTATE, 1)[1])
         hash = util.deser_uint256(s)
         if peer.has_header(hash) == 'header':
             peer.inflight[hash].state.deserialize(s)
             debuglog('btnet', "New block state for %i: \n" % hash, peer.inflight[hash])
+
+    # Request txs
+    def req_tx(self, txhash, peer):
+        print "txhash in req_tx", txhash
+        msg = BTMessage.MSG_REQUEST_TX + txhash
+        for peer in self.peers.values():
+            peer.send_message(msg)
+
+    # two ways node can learn about tx, complete block from file/source or from over network
+    # take tx from either source and put in one place, mempool 
+
+    def send_tx(self, data, peer):
+        print "data in send_tx", data
+        txhash = StringIO.StringIO(data.split(BTMessage.MSG_REQUEST_TX, 1)[1])
+        if txhash in self.txmempool:
+            tx = self.txmempool.txhash
+            msg = BTMessage.MSG_RECEIVE_TX + txhash + tx
+            for peer in self.peers.values():
+                peer.send_message(msg)
+
+    # Receive txs from peers, check mempool for hash, add to block if not (identify block?)
+    # TXs come through as binary blobs, use mininode CTransaction to deserialize, calc hash
+    def recv_tx(self, data, peer):
+        print "data in recv_tx", data
+        txhash = StringIO.StringIO(data.split(BTMessage.MSG_RECEIVE_TX)[1])
+        tx = StringIO.StringIO(data.split(BTMessage.MSG_RECEIVE_TX)[2])
+        if txhash not in self.txmempool:
+            self.txmempool.txhash = tx 
 
     def send_blockstate(self, state, sha256, peer, level=0, index=0):
         assert peer in self.peers.values()
