--- conflicted
+++ resolved
@@ -95,13 +95,6 @@
     print 'nodes[1].peers: ', nodes[1].peers
     nodes[1].send_node_request(nodes[1].peers.values()[0], blk.sha256, missing[0], missing[1], 5)
     time.sleep(0.1)
-<<<<<<< HEAD
-    print "nodes[0] state:", nodes[0].merkles.values()[0].state
-    print "nodes[1] state:", nodes[1].merkles.values()[0].state
-    print "nodes[1] merkle:", nodes[1].merkles.values()[0].valid
-    print "nodes[1] purg:", nodes[1].merkles.values()[0].purgatory
-    
-=======
     print "nodes[0] state:", nodes[0].merkles[blk.sha256].state
     print "nodes[1] state:", nodes[1].merkles[blk.sha256].state
     print "nodes[1] merkle:", nodes[1].merkles[blk.sha256].valid
@@ -110,9 +103,6 @@
 
     nodes[0].merkles[blk.sha256].checktxcountproof(*nodes[0].merkles[blk.sha256].maketxcountproof())
 
-
-
->>>>>>> 7f24308b
     print "jobs done"
 
 def close_nodes(nodes):
